plugins {
    id 'com.google.protobuf' version '0.8.11'
    id 'com.github.sherter.google-java-format' version '0.8'
    id 'idea'
    id 'application'
    id 'com.ryandens.javaagent-application' version "0.2.1"
}

repositories {
    mavenCentral()
    mavenLocal()
}

description = 'Ad Service'
group = "adservice"
version = "0.1.1-SNAPSHOT"

def grpcVersion = "1.42.1"
def jacksonVersion = "2.12.5"
def protocVersion = "3.17.3"

tasks.withType(JavaCompile) {
    sourceCompatibility = JavaVersion.VERSION_1_8
    targetCompatibility = JavaVersion.VERSION_1_8
}

ext {
    speed = project.hasProperty('speed') ? project.getProperty('speed') : false
    offlineCompile = new File("$buildDir/output/lib")
}

dependencies {
    if (speed) {
        implementation fileTree(dir: offlineCompile, include: '*.jar')
    } else {
        implementation "com.google.api.grpc:proto-google-common-protos:1.17.0",
                "io.grpc:grpc-protobuf:${grpcVersion}",
                "io.grpc:grpc-stub:${grpcVersion}",
                "io.grpc:grpc-netty:${grpcVersion}",
                "io.grpc:grpc-services:${grpcVersion}",
<<<<<<< HEAD
                "org.apache.logging.log4j:log4j-core:2.14.1",
                "javax.annotation:javax.annotation-api:1.3.2"
=======
                "org.apache.logging.log4j:log4j-core:2.15.0"
>>>>>>> 7e9da596

        runtimeOnly "com.fasterxml.jackson.core:jackson-core:${jacksonVersion}",
                "com.fasterxml.jackson.core:jackson-databind:${jacksonVersion}",
                "io.netty:netty-tcnative-boringssl-static:2.0.43.Final"

        javaagent "com.splunk:splunk-otel-javaagent:1.6.0:all"
    }
}

protobuf {
    protoc {
        artifact = "com.google.protobuf:protoc:${protocVersion}"
    }
    plugins {
        grpc {
            artifact = "io.grpc:protoc-gen-grpc-java:${grpcVersion}"
        }
    }
    generateProtoTasks {
        all()*.plugins {
            grpc {}
        }
        ofSourceSet('main')
    }
}

googleJavaFormat {
    toolVersion '1.7'
}

// Inform IDEs like IntelliJ IDEA, Eclipse or NetBeans about the generated code.
sourceSets {
    main {
        java {
            srcDirs 'hipstershop'
            srcDirs 'build/generated/source/proto/main/java/hipstershop'
            srcDirs 'build/generated/source/proto/main/grpc/hipstershop'
        }
    }
}

application {
    mainClassName = 'hipstershop.AdService'
    applicationName = 'AdService'
    applicationDefaultJvmArgs = [
        "-Dsplunk.profiler.enabled=true",
        "-Dsplunk.profiler.period.threaddump=1000"
    ]
}

// This to cache dependencies during Docker image building. First build will take time.
// Subsequent build will be incremental.
task downloadRepos(type: Copy) {
    from configurations.compile
    into offlineCompile
    from configurations.runtime
    into offlineCompile
}

task adServiceClient(type: CreateStartScripts) {
    mainClassName = 'hipstershop.AdServiceClient'
    applicationName = 'AdServiceClient'
    outputDir = new File(project.buildDir, 'tmp')
    classpath = startScripts.classpath
}

applicationDistribution.into('bin') {
//    from(adService)
    from(adServiceClient)
    fileMode = 0755
}<|MERGE_RESOLUTION|>--- conflicted
+++ resolved
@@ -38,12 +38,8 @@
                 "io.grpc:grpc-stub:${grpcVersion}",
                 "io.grpc:grpc-netty:${grpcVersion}",
                 "io.grpc:grpc-services:${grpcVersion}",
-<<<<<<< HEAD
-                "org.apache.logging.log4j:log4j-core:2.14.1",
-                "javax.annotation:javax.annotation-api:1.3.2"
-=======
+                "javax.annotation:javax.annotation-api:1.3.2",
                 "org.apache.logging.log4j:log4j-core:2.15.0"
->>>>>>> 7e9da596
 
         runtimeOnly "com.fasterxml.jackson.core:jackson-core:${jacksonVersion}",
                 "com.fasterxml.jackson.core:jackson-databind:${jacksonVersion}",

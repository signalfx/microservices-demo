--- conflicted
+++ resolved
@@ -189,18 +189,12 @@
 	// if country data provided in request is france then return error
 	// else return success
 	if req.Country == country {
-<<<<<<< HEAD
 		time.Sleep(2 * time.Second)
 		if ctx.Err() == context.Canceled {
 			return nil, status.Error(codes.Canceled, "Cancelled the request")
 		}
 		return new(pb.Empty), status.Errorf(codes.Internal, "Something went wrong with this request!")
 	}
-
-=======
-		return nil, status.Errorf(codes.Internal, "Something went wrong with this request!")
-	}
->>>>>>> 03a52caa
 	return new(pb.Empty), nil
 }
 
